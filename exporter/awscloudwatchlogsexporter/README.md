# AWS CloudWatch Logs Exporter

| Status                   |           |
| ------------------------ |-----------|
| Stability                | [beta]    |
| Supported pipeline types | logs      |
| Distributions            | [contrib] |

AWS CloudWatch Logs Exporter sends logs data to AWS [CloudWatch Logs](https://docs.aws.amazon.com/AmazonCloudWatch/latest/logs/WhatIsCloudWatchLogs.html).
AWS credentials are retrieved from the [default credential chain](https://docs.aws.amazon.com/sdk-for-go/v1/developer-guide/configuring-sdk.html#specifying-credentials).
Region must be configured in the configuration if not set in the default credential chain.

NOTE: OpenTelemetry Logging support is experimental, hence this exporter is subject to change.

## Configuration

The following settings are required:

- `log_group_name`: The group name of the CloudWatch logs.
- `log_stream_name`: The stream name of the CloudWatch logs.

The following settings can be optionally configured:

- `region`: The AWS region where the log stream is in.
- `endpoint`: The CloudWatch Logs service endpoint which the requests are forwarded to. [See the CloudWatch Logs endpoints](https://docs.aws.amazon.com/general/latest/gr/cwl_region.html) for a list.
- `log_retention`: LogRetention is the option to set the log retention policy for only newly created CloudWatch Log Groups. Defaults to Never Expire if not specified or set to 0.  Possible values for retention in days are 1, 3, 5, 7, 14, 30, 60, 90, 120, 150, 180, 365, 400, 545, 731, 1827, 2192, 2557, 2922, 3288, or 3653. 
<<<<<<< HEAD
- `tags`: Tags is the option to set tags for the CloudWatch Log Group.  If specified, please add at most 50 tags.  Input is a string to string map like so: { 'key': 'value' }.  Keys must be between 1-128 characters and follow the regex pattern: `^([\p{L}\p{Z}\p{N}_.:/=+\-@]+)$`.  Values must be between 1-256 characters and follow the regex pattern: `^([\p{L}\p{Z}\p{N}_.:/=+\-@]*)$`.
=======
- `role_arn`: The AWS IAM role to upload segments to a same/different account
>>>>>>> cd146d55
- `raw_log`: Boolean default false. If you want to export only the log message to cw logs. This is required for emf logs. 

### Examples

Simplest configuration:

```yaml
exporters:
  awscloudwatchlogs:
    log_group_name: "testing-logs"
    log_stream_name: "testing-integrations-stream"
```

All configuration options:

```yaml
exporters:
  awscloudwatchlogs:
    log_group_name: "testing-logs"
    log_stream_name: "testing-integrations-stream"
    region: "us-east-1"
    role_arn: "arn:aws:iam::123456789:role/monitoring-application-logs"
    endpoint: "logs.us-east-1.amazonaws.com"
    log_retention: 365
    tags: { 'sampleKey': 'sampleValue'}
    sending_queue:
      queue_size: 50
    retry_on_failure:
      enabled: true
      initial_interval: 10ms
```

[beta]:https://github.com/open-telemetry/opentelemetry-collector#beta
[contrib]:https://github.com/open-telemetry/opentelemetry-collector-releases/tree/main/distributions/otelcol-contrib<|MERGE_RESOLUTION|>--- conflicted
+++ resolved
@@ -24,11 +24,8 @@
 - `region`: The AWS region where the log stream is in.
 - `endpoint`: The CloudWatch Logs service endpoint which the requests are forwarded to. [See the CloudWatch Logs endpoints](https://docs.aws.amazon.com/general/latest/gr/cwl_region.html) for a list.
 - `log_retention`: LogRetention is the option to set the log retention policy for only newly created CloudWatch Log Groups. Defaults to Never Expire if not specified or set to 0.  Possible values for retention in days are 1, 3, 5, 7, 14, 30, 60, 90, 120, 150, 180, 365, 400, 545, 731, 1827, 2192, 2557, 2922, 3288, or 3653. 
-<<<<<<< HEAD
 - `tags`: Tags is the option to set tags for the CloudWatch Log Group.  If specified, please add at most 50 tags.  Input is a string to string map like so: { 'key': 'value' }.  Keys must be between 1-128 characters and follow the regex pattern: `^([\p{L}\p{Z}\p{N}_.:/=+\-@]+)$`.  Values must be between 1-256 characters and follow the regex pattern: `^([\p{L}\p{Z}\p{N}_.:/=+\-@]*)$`.
-=======
 - `role_arn`: The AWS IAM role to upload segments to a same/different account
->>>>>>> cd146d55
 - `raw_log`: Boolean default false. If you want to export only the log message to cw logs. This is required for emf logs. 
 
 ### Examples
