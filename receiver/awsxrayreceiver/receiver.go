// Copyright The OpenTelemetry Authors
//
// Licensed under the Apache License, Version 2.0 (the "License");
// you may not use this file except in compliance with the License.
// You may obtain a copy of the License at
//
//     http://www.apache.org/licenses/LICENSE-2.0
//
// Unless required by applicable law or agreed to in writing, software
// distributed under the License is distributed on an "AS IS" BASIS,
// WITHOUT WARRANTIES OR CONDITIONS OF ANY KIND, either express or implied.
// See the License for the specific language governing permissions and
// limitations under the License.

package awsxrayreceiver

import (
	"context"
	"fmt"

	"go.opentelemetry.io/collector/component"
	"go.opentelemetry.io/collector/component/componenterror"
	"go.opentelemetry.io/collector/config"
	"go.opentelemetry.io/collector/consumer"
	"go.opentelemetry.io/collector/obsreport"
	"go.uber.org/zap"

	awsxray "github.com/open-telemetry/opentelemetry-collector-contrib/internal/aws/xray"
	"github.com/open-telemetry/opentelemetry-collector-contrib/receiver/awsxrayreceiver/internal/proxy"
	"github.com/open-telemetry/opentelemetry-collector-contrib/receiver/awsxrayreceiver/internal/translator"
	"github.com/open-telemetry/opentelemetry-collector-contrib/receiver/awsxrayreceiver/internal/udppoller"
)

const (
	// number of goroutines polling the UDP socket.
	// https://github.com/aws/aws-xray-daemon/blob/master/pkg/cfg/cfg.go#L184
	maxPollerCount = 2
)

// xrayReceiver implements the component.TracesReceiver interface for converting
// AWS X-Ray segment document into the OT internal trace format.
type xrayReceiver struct {
	instanceID   config.ComponentID
	poller       udppoller.Poller
	server       proxy.Server
	logger       *zap.Logger
	consumer     consumer.Traces
	longLivedCtx context.Context
	obsrecv      *obsreport.Receiver
}

func newReceiver(config *Config,
	consumer consumer.Traces,
	logger *zap.Logger) (component.TracesReceiver, error) {

	if consumer == nil {
		return nil, componenterror.ErrNilNextConsumer
	}

	logger.Info("Going to listen on endpoint for X-Ray segments",
		zap.String(udppoller.Transport, config.Endpoint))
	poller, err := udppoller.New(&udppoller.Config{
		ReceiverID:         config.ID(),
		Transport:          config.Transport,
		Endpoint:           config.Endpoint,
		NumOfPollerToStart: maxPollerCount,
	}, logger)
	if err != nil {
		return nil, err
	}

	logger.Info("Listening on endpoint for X-Ray segments",
		zap.String(udppoller.Transport, config.Endpoint))

	srv, err := proxy.NewServer(config.ProxyServer, logger)
	if err != nil {
		return nil, err
	}

	return &xrayReceiver{
		instanceID: config.ID(),
		poller:     poller,
		server:     srv,
		logger:     logger,
		consumer:   consumer,
		obsrecv:    obsreport.NewReceiver(obsreport.ReceiverSettings{ReceiverID: config.ID(), Transport: udppoller.Transport}),
	}, nil
}

func (x *xrayReceiver) Start(ctx context.Context, host component.Host) error {
	// TODO: Might want to pass `host` into read() below to report a fatal error
	x.longLivedCtx = obsreport.ReceiverContext(ctx, x.instanceID, udppoller.Transport)
	x.poller.Start(x.longLivedCtx)
	go x.start()
	go x.server.ListenAndServe()
	x.logger.Info("X-Ray TCP proxy server started")
	return nil
}

func (x *xrayReceiver) Shutdown(_ context.Context) error {
	var err error
	if pollerErr := x.poller.Close(); pollerErr != nil {
		err = pollerErr
	}

	if proxyErr := x.server.Close(); proxyErr != nil {
		if err == nil {
			err = proxyErr
		} else {
			err = fmt.Errorf("failed to close proxy: %s: failed to close poller: %s",
				proxyErr.Error(), err.Error())
		}
	}
	return err
}

func (x *xrayReceiver) start() {
	incomingSegments := x.poller.SegmentsChan()
	for seg := range incomingSegments {
		ctx := x.obsrecv.StartTraceDataReceiveOp(seg.Ctx)
		traces, totalSpansCount, err := translator.ToTraces(seg.Payload)
		if err != nil {
			x.logger.Warn("X-Ray segment to OT traces conversion failed", zap.Error(err))
<<<<<<< HEAD
			x.obsrecv.EndTraceDataReceiveOp(ctx, awsxray.TypeStr, totalSpansCount, err)
=======
			x.obsrecv.EndTracesOp(seg.Ctx, awsxray.TypeStr, totalSpansCount, err)
>>>>>>> 53ccd188
			continue
		}

		err = x.consumer.ConsumeTraces(ctx, *traces)
		if err != nil {
			x.logger.Warn("Trace consumer errored out", zap.Error(err))
<<<<<<< HEAD
			x.obsrecv.EndTraceDataReceiveOp(ctx, awsxray.TypeStr, totalSpansCount, err)
			continue
		}
		x.obsrecv.EndTraceDataReceiveOp(ctx, awsxray.TypeStr, totalSpansCount, nil)
=======
			x.obsrecv.EndTracesOp(seg.Ctx, awsxray.TypeStr, totalSpansCount, err)
			continue
		}
		x.obsrecv.EndTracesOp(seg.Ctx, awsxray.TypeStr, totalSpansCount, nil)
>>>>>>> 53ccd188
	}
}<|MERGE_RESOLUTION|>--- conflicted
+++ resolved
@@ -121,27 +121,16 @@
 		traces, totalSpansCount, err := translator.ToTraces(seg.Payload)
 		if err != nil {
 			x.logger.Warn("X-Ray segment to OT traces conversion failed", zap.Error(err))
-<<<<<<< HEAD
-			x.obsrecv.EndTraceDataReceiveOp(ctx, awsxray.TypeStr, totalSpansCount, err)
-=======
-			x.obsrecv.EndTracesOp(seg.Ctx, awsxray.TypeStr, totalSpansCount, err)
->>>>>>> 53ccd188
+			x.obsrecv.EndTracesOp(ctx, awsxray.TypeStr, totalSpansCount, err)
 			continue
 		}
 
 		err = x.consumer.ConsumeTraces(ctx, *traces)
 		if err != nil {
 			x.logger.Warn("Trace consumer errored out", zap.Error(err))
-<<<<<<< HEAD
-			x.obsrecv.EndTraceDataReceiveOp(ctx, awsxray.TypeStr, totalSpansCount, err)
+			x.obsrecv.EndTracesOp(ctx, awsxray.TypeStr, totalSpansCount, err)
 			continue
 		}
-		x.obsrecv.EndTraceDataReceiveOp(ctx, awsxray.TypeStr, totalSpansCount, nil)
-=======
-			x.obsrecv.EndTracesOp(seg.Ctx, awsxray.TypeStr, totalSpansCount, err)
-			continue
-		}
-		x.obsrecv.EndTracesOp(seg.Ctx, awsxray.TypeStr, totalSpansCount, nil)
->>>>>>> 53ccd188
+		x.obsrecv.EndTracesOp(ctx, awsxray.TypeStr, totalSpansCount, nil)
 	}
 }